--- conflicted
+++ resolved
@@ -20,17 +20,10 @@
 
 const server = dgram.createSocket('udp4');
 
-<<<<<<< HEAD
 let userLang= "en"
 let lastResponse= 0;
 let messages= {};
 let connected= false;
-=======
-let userLang = "en"
-let isConnect = false;
-let connected = false;
-let commands = {};
->>>>>>> 7e841c28
 let paramPingInterval;
 let packet;
 let firstSet = true;
@@ -78,17 +71,10 @@
 const MAP = function () {}; // init MAP
 
 class Cleaning {
-<<<<<<< HEAD
     constructor(){
         this.state= cleanStatus_Unknown         // current robot Status
         this.activeState= 0                        // if robot is working, than her the status is saved
         this.queue= []                          // if new job is aclled, while robot is already cleaning
-=======
-    constructor() {
-        this.state = cleanStatus_Unknown // current robot Status
-        this.isActive = false // if robot is working, than her the status is saved
-        this.queue = [] // if new job is aclled, while robot is already cleaning
->>>>>>> 7e841c28
     }
 
     /**
@@ -99,17 +85,10 @@
         this.state = newVal;
         adapter.setState('info.state', this.state, true);
 
-<<<<<<< HEAD
         if ([cleanStatus_Cleaning,cleanStatus_ZoneCleaning,cleanStatus_RoomCleaning, cleanStatus_SpotCleaning].indexOf(this.state) > -1) {
             this.activeState= this.state;
         } else {
             this.activeState= 0
-=======
-        if ([cleanStatus_Cleaning, cleanStatus_ZoneCleaning, cleanStatus_RoomCleaning, cleanStatus_SpotCleaning].indexOf(this.state) > -1) {
-            this.isActive = this.state;
-        } else {
-            this.isActive = 0
->>>>>>> 7e841c28
             if ([cleanStatus_Sleeping, cleanStatus_Waiting, cleanStatus_Back_toHome, cleanStatus_Charging, cleanStatus_GoingToSpot].indexOf(this.state) > -1) {
                 if (this.queue.length > 0) {
                     adapter.log.debug("use clean trigger from Queue")
@@ -118,12 +97,8 @@
                 }
             }
         }
-<<<<<<< HEAD
         adapter.setState('control.clean_home', this.activeState != 0, true);
         
-=======
-        adapter.setState('control.clean_home', this.isActive != 0, true);
->>>>>>> 7e841c28
 
 
         if (MAP.ENABLED) { // set map getter to true if..
@@ -135,7 +110,6 @@
         }
     }
 
-<<<<<<< HEAD
     startCleaning(cleanStatus, messageObj){
         const statusNames= {}
         statusNames[cleanStatus_ZoneCleaning] = 'zone ';
@@ -155,20 +129,12 @@
 
     cleanHome(value){
         if (value && !this.activeState) {
-=======
-    cleanHome(value) {
-        if (value && !this.isActive) {
->>>>>>> 7e841c28
             sendMsg(com.start.method);
             setTimeout(() => sendMsg(com.get_status.method), 2000);
         } else if (!value && this.activeState) {
             sendMsg(com.pause.method);
             setTimeout(() => sendMsg(com.home.method), 1000);
-<<<<<<< HEAD
             this.activeState= 0
-=======
-            this.isActive = 0
->>>>>>> 7e841c28
         }
         adapter.setForeignState('control.clean_home', value, true);
     }
@@ -216,13 +182,6 @@
     initDelayed() {
         sendMsg(com.get_carpet_mode.method) // test, if supported
         sendMsg('get_room_mapping'); // test, if supported
-<<<<<<< HEAD
-=======
-        setTimeout(function () { // it is UDP, so let's try agin once again after 1 minute
-            this.carpetMode === null && sendMsg(com.get_carpet_mode.method)
-            this.roomMapping === null && sendMsg('get_room_mapping')
-        }, 60000)
->>>>>>> 7e841c28
     }
 
     setModel(model) {
@@ -581,25 +540,10 @@
 let pingTimeout = null;
 
 function sendPing() {
-<<<<<<< HEAD
     if ((new Date() - lastResponse) > adapter.config.pingInterval){
         connected = false;
         adapter.log.info('Disconnect');
         adapter.setState('info.connection', false, true);
-=======
-    pingTimeout = setTimeout(() => {
-        pingTimeout = null;
-        if (connected) {
-            connected = false;
-            adapter.log.debug('Disconnect');
-            adapter.setState('info.connection', false, true);
-        }
-    }, 3000);
-
-    if (connected) {
-        sendMsg(com.get_status.method)
-    } else {
->>>>>>> 7e841c28
         try {
             let commandPing= str2hex('21310020ffffffffffffffffffffffffffffffffffffffffffffffffffffffff')
             server.send(commandPing, 0, commandPing.length, adapter.config.port, adapter.config.ip, function (err) {
@@ -844,19 +788,11 @@
         //adapter.log.info(answer['id']);
         const requestMessage= messages[answer.id] 
         if (answer.error) {
-<<<<<<< HEAD
             return adapter.log.error("[" + answer.id + "](" + (requestMessage ? requestMessage.method : 'unknown request message') + ") -> " + answer.error.message)
         }
         lastResponse= new Date();
         if (!requestMessage){
             throw 'could not found request message for id ' + answer.id
-=======
-            let name = "unknown"
-            for (let i in last_id)
-                if (last_id[i] == answer.id)
-                    name = i
-            return adapter.log.error("[" + answer.id + "](" + name + ") -> " + answer.error.message)
->>>>>>> 7e841c28
         }
         delete messages[answer.id];
         if (requestMessage.method == 'get_status') {
@@ -870,19 +806,11 @@
             adapter.setStateChanged('info.error', status.error_code, true);
             adapter.setStateChanged('info.dnd', status.dnd_enabled, true);
             features.setWaterBox(status.water_box_status);
-<<<<<<< HEAD
             if (cleaning.state != status.state){
                cleaning.setRemoteState(status.state)
             }  
         } else if (requestMessage.method == 'miIO.info') {
             const info= answer.result //parseMiIO_info(answer);
-=======
-            if (cleaning.state != status.state) {
-                cleaning.setRemoteState(status.state)
-            }
-        } else if (answer.id === last_id['miIO.info']) {
-            const info = answer.result //parseMiIO_info(answer);
->>>>>>> 7e841c28
             features.setFirmware(info.fw_ver)
             features.setModel(info.model)
             adapter.setStateChanged('info.wifi_signal', info.ap.rssi, true);
@@ -892,7 +820,6 @@
 
         } else if (requestMessage.method == 'get_carpet_mode') {
             features.setCarpetMode(answer.result[0].enable)
-<<<<<<< HEAD
             
         } else if (requestMessage.method == 'get_consumable') {
             const consumable= answer.result[0] //parseConsumable(answer)
@@ -902,17 +829,6 @@
             adapter.setStateChanged('consumable.sensors', 100 - (Math.round(consumable.sensor_dirty_time / 3600 / 0.3)), true);        // 30h
             features.water_box && adapter.setStateChanged('consumable.water_filter', 100 - (Math.round(consumable.filter_element_work_time / 3600 )), true);          // 100h
         } else if (requestMessage.method == 'get_clean_summary') {
-=======
-
-        } else if (answer.id === last_id.get_consumable) {
-            const consumable = answer.result[0] //parseConsumable(answer)
-            adapter.setStateChanged('consumable.main_brush', 100 - (Math.round(consumable.main_brush_work_time / 3600 / 3)), true); // 300h
-            adapter.setStateChanged('consumable.side_brush', 100 - (Math.round(consumable.side_brush_work_time / 3600 / 2)), true); // 200h
-            adapter.setStateChanged('consumable.filter', 100 - (Math.round(consumable.filter_work_time / 3600 / 1.5)), true); // 150h
-            adapter.setStateChanged('consumable.sensors', 100 - (Math.round(consumable.sensor_dirty_time / 3600 / 0.3)), true); // 30h
-            features.water_box && adapter.setStateChanged('consumable.water_filter', 100 - (Math.round(consumable.filter_element_work_time / 3600)), true); // 100h
-        } else if (answer.id === last_id.get_clean_summary) {
->>>>>>> 7e841c28
             const summary = parseCleaningSummary(answer);
             adapter.setStateChanged('history.total_time', Math.round(summary.clean_time / 60), true);
             adapter.setStateChanged('history.total_area', Math.round(summary.total_area / 1000000), true);
@@ -969,20 +885,14 @@
 
 
             }
-<<<<<<< HEAD
         } else if (requestMessage.method == 'get_room_mapping') {
             features.roomMapping= true;
-            roomManager.processRoomMaping(answer);
-=======
-        } else if (answer.id == last_id.get_room_mapping) {
-            features.roomMapping = true;
             if (answer.result.length) {
                 roomManager.processRoomMaping(answer);
             } else if (!answer.result.length) {
                 adapter.log.debug('Empty array try to get from Map')
                 MAP.getRoomsFromMap(answer);
             }
->>>>>>> 7e841c28
 
         } else if (requestMessage.method == 'get_map_v1' || requestMessage.method == 'get_fresh_map_v1') {
             MAP.updateMapPointer(answer.result[0]);
@@ -1469,32 +1379,12 @@
                 return;
             case 'cleanZone':
                 if (!obj.message) return adapter.log.warn("cleanZone needs paramter coordinates")
-<<<<<<< HEAD
                 if (cleaning.startCleaning(cleanStatus_ZoneCleaning, obj))
                     sendCustomCommand('app_zoned_clean',[obj.message])
                 return;
             case 'cleanSegments':
                 if (!obj.message) return adapter.log.warn("cleanSegments needs paramter mapIndex")
                 if (cleaning.startCleaning(cleanStatus_RoomCleaning, obj)){
-=======
-                if (cleaning.isActive) {
-                    adapter.log.info("should trigger cleaning zone " + obj.message + ", but is currently active. Add to queue")
-                    cleaning.push(obj)
-                } else {
-                    cleaning.isActive = cleanStatus_ZoneCleaning;
-                    adapter.log.info("trigger cleaning zone " + obj.message)
-                    sendCustomCommand('app_zoned_clean', [obj.message])
-                }
-                return;
-            case 'cleanSegments':
-                if (!obj.message) return adapter.log.warn("cleanSegments needs paramter mapIndex")
-                if (cleaning.isActive) {
-                    adapter.log.info("should trigger cleaning segment " + obj.message + ", but is currently active. Add to queue")
-                    cleaning.push(obj)
-                } else {
-                    cleaning.isActive = cleanStatus_RoomCleaning;
-                    adapter.log.info("trigger cleaning segment " + obj.message)
->>>>>>> 7e841c28
                     let map = obj.message
                     if (!isNaN(map))
                         map = [parseInt(map, 10)]
