--- conflicted
+++ resolved
@@ -58,7 +58,6 @@
             z-index: 10;
             transform: rotate(90deg);
         }
-
         .path {
             position: relative;
             left: 100px;
@@ -71,390 +70,283 @@
             border-style: solid;
 
         }
-        .loader {
-            border: 4px solid #b8d1f3;
-            /* Light grey */
-            border-top: 4px solid #3498db;
-            /* Blue */
-            border-radius: 50%;
-            width: 32px;
-            height: 32px;
-            animation: spin 2s linear infinite;
-        }
-
-        .seenot {
-            display: none;
-        }
-
-        @keyframes spin {
-            0% {
-                transform: rotate(0deg);
-            }
-
-            100% {
-                transform: rotate(360deg);
-            }
-        }
     </style>
     <script type="text/javascript">
-        var namespace;
-        var rooms = {}
-        var active = false;
-
-        // the function loadSettings has to exist ...
-        function load(settings, onChange) {
-            namespace = adapter + '.' + instance + '.';
-            if (!settings) return;
-
-            $('.value').each(function () {
-                var key = $(this).attr('id');
-                var $key = $('#' + key + '.value');
-                if ($key.attr('type') === 'checkbox') {
-                    $key.prop('checked', settings[key]).change(function () {
-                        onChange();
-                    });
-                } else {
-                    $key.val(settings[key]).change(function () {
-                        onChange();
-                    }).keyup(function () {
-                        onChange();
-                    });
-                }
+var namespace;
+var rooms = {}
+
+// the function loadSettings has to exist ...
+function load(settings, onChange) {
+    namespace = adapter + '.' + instance + '.';
+    if (!settings) return;
+
+    $('.value').each(function () {
+        var key = $(this).attr('id');
+        var $key = $('#' + key + '.value');
+        if ($key.attr('type') === 'checkbox') {
+            $key.prop('checked', settings[key]).change(function () {
+                onChange();
             });
-            $(".cbox").css("background", ($(".colorFloor").val()));
-            $(".cbox").css("border-color", ($(".colorWall").val()));
-            $(".cbox2").css("border-color", ($(".colorWall").val()));
-            $(".path").css("border-color", ($(".colorPath").val()));
-            $(".robot").attr('src', '' + $(".robotSel").val() + '.png');;
-            console.log("run all....")
-
-            $(".colorFloor").change(function () {
-                console.log("changed...." + $(this).val())
-                $(".cbox").css("background", ($(this).val()));
+        } else {
+            $key.val(settings[key]).change(function () {
+                onChange();
+            }).keyup(function () {
+                onChange();
             });
-            $(".colorWall").change(function () {
-                console.log("changed...." + $(this).val())
-                $(".cbox").css("border-color", ($(this).val()));
-                $(".cbox2").css("border-color", ($(this).val()));
-            });
-            $(".colorPath").change(function () {
-                console.log("changed...." + $(this).val())
-                $(".path").css("border-color", ($(this).val()));
-            });
-            $(".robotSel").change(function () {
-                console.log("changed....Pic" + $(this).val())
-                $(".robot").attr('src', '' + $(this).val() + '.png');;
-            });
-
-            $('#getDevices').on('click', function () {
-                var $getDevices = $('#getDevices');
-
-
-                if (!active) {
-                    console.log("Not_active");
-                    showToast(_('Please activate instance'));
-                    return;
-                }
-                $getDevices.addClass('disabled');
-                $('#loader1').removeClass('seenot');
-
-
-                console.log("we wqill send to: " + adapter + "." + instance);
-
-                var devices = [];
-                rawdevices = [];
-
-                var IPs = [];
-                devices = table2values('values');
-
-                devices.forEach(function (element) {
-                    if (!IPs.includes(element.ip)) {
-                        IPs.push(element.ip);
-                    }
-
-                });
-
-                console.log(JSON.stringify(devices));
-
-                sendTo(adapter + "." + instance, 'discovery', {
-                    "turnon": 1
-                }, function (result) {
-
-                    console.log(JSON.stringify(result));
-                    $find.removeClass('disabled');
-                    $('#loader1').addClass('seenot');
-
-
-                    var arr = JSON.parse(result);
-                    rawdevices = arr;
-                    for (var i = 0; i < arr.length; i++) {
-                        var port = arr[i].port;
-                        var ip = arr[i].host;
-                        var name = arr[i].id;
-                        var type = arr[i].model;
-
-                        //check if in config
-                        let yeetable = devices.find(item => item.ip === ip)
-                        if (!yeetable) devices.push({
-                            port: port,
-                            ip: ip,
-                            name: type + '-' + name,
-                            type: type
-                        });
-                        values2table('values', devices, g_onChange);
-                        g_onChange(true);
-
-                    }
-                });
-
-            });
-
-            socket.emit('getState', 'system.adapter.' + adapter + '.' + instance + '.alive', function (err, state) {
-                active = /*common.enabled ||*/ (state && state.val);
-            });
-            socket.emit('getObjectView', 'system', 'channel', {
-                startkey: namespace + 'rooms',
-                endkey: namespace + 'rooms.\u9999'
-            }, function (err, allChannels) {
-                let channelStr = ''
-                let channel
-                if (allChannels) {
-                    for (i in allChannels.rows) {
-                        channel = allChannels.rows[i].value
-                        channelStr += ';' + channel._id.split('.').pop() + '/' + channel.common.name
+        }
+    });
+    $(".cbox").css("background", ($(".colorFloor").val()));
+    $(".cbox").css("border-color", ($(".colorWall").val()));
+    $(".cbox2").css("border-color", ($(".colorWall").val()));
+    $(".path").css("border-color", ($(".colorPath").val()));
+    $(".robot").attr('src', '' + $(".robotSel").val() + '.png');;
+    console.log("run all....")
+
+    $(".colorFloor").change(function () {
+        console.log("changed...." + $(this).val())
+        $(".cbox").css("background", ($(this).val()));
+    });
+    $(".colorWall").change(function () {
+        console.log("changed...." + $(this).val())
+        $(".cbox").css("border-color", ($(this).val()));
+        $(".cbox2").css("border-color", ($(this).val()));
+    });
+    $(".colorPath").change(function () {
+        console.log("changed...." + $(this).val())
+        $(".path").css("border-color", ($(this).val()));
+    });
+    $(".robotSel").change(function () {
+        console.log("changed....Pic" + $(this).val())
+        $(".robot").attr('src', '' + $(this).val() + '.png');;
+    });
+
+    socket.emit('getObjectView', 'system', 'channel', {
+        startkey: namespace + 'rooms',
+        endkey: namespace + 'rooms.\u9999'
+    }, function (err, allChannels) {
+        let channelStr = ''
+        let channel
+        if (allChannels) {
+            for (i in allChannels.rows) {
+                channel = allChannels.rows[i].value
+                channelStr += ';' + channel._id.split('.').pop() + '/' + channel.common.name
+            }
+        }
+        if (channelStr.length)
+            $('#timer th[data-name=channels]').data('options', channelStr.slice(1))
+        else
+            $('#timer th[data-name=channels]').remove()
+
+        socket.emit('getForeignStates', namespace + "timer.*", function (err, timerStates) {
+            let timer = []
+
+            socket.emit('getObjectView', 'system', 'state', {
+                startkey: namespace + 'timer.',
+                endkey: namespace + 'timer.\u9999'
+            }, function (err, timerObjs) {
+                if (!err && timerObjs) {
+                    for (let t in timerObjs.rows) {
+                        let timerState = timerStates[timerObjs.rows[t].id]
+                        if (timerState)
+                            timerState.channels = timerObjs.rows[t].value.native.channels
                     }
                 }
-                if (channelStr.length)
-                    $('#timer th[data-name=channels]').data('options', channelStr.slice(1))
-                else
-                    $('#timer th[data-name=channels]').remove()
-
-                socket.emit('getForeignStates', namespace + "timer.*", function (err, timerStates) {
-                    let timer = []
-
-                    socket.emit('getObjectView', 'system', 'state', {
-                        startkey: namespace + 'timer.',
-                        endkey: namespace + 'timer.\u9999'
-                    }, function (err, timerObjs) {
-                        if (!err && timerObjs) {
-                            for (let t in timerObjs.rows) {
-                                let timerState = timerStates[timerObjs.rows[t].id]
-                                if (timerState)
-                                    timerState.channels = timerObjs.rows[t].value.native
-                                    .channels
-                            }
-                        }
-
-                        socket.emit('getObjectView', 'system', 'enum', {
-                            startkey: 'enum.rooms.',
-                            endkey: 'enum.rooms.' + '\u9999'
-                        }, function (err, res) {
-                            if (!err && res) {
-                                let filter = namespace + 'timer.'
-                                for (var i in res.rows) {
-                                    let room = res.rows[i].value;
-                                    rooms[room._id] = {
-                                        timer: [],
-                                        del: [],
-                                        add: []
-                                    }
-                                    for (let t in room.common.members) {
-                                        let id = room.common.members[t]
-                                        let timerState = timerStates[id]
-                                        if (timerState) {
-                                            if (!timerState.room)
-                                                timerState.room = []
-                                            timerState.room.push(room._id)
-                                            rooms[room._id].timer.push(id)
-                                        } else if (id.indexOf(namespace) ===
-                                            0) { // we use chance for housekeeping of zombie timer and rooms
-                                            if (id.indexOf('.timer.') === 0 || (id
-                                                    .indexOf('.multiRoomClean') === -
-                                                    1 && id.indexOf('.rooms.') > 0 &&
-                                                    channelStr.indexOf(id.replace(
-                                                        /.+\.rooms\.([^.]+).*/, '$1'
-                                                        )) === -1))
-                                                rooms[room._id].del.push(id)
-                                        }
-                                    }
-                                }
-                            }
-
-                            for (let t in timerStates) {
-                                let terms = t.split('.').pop().split('_')
-                                terms.length > 2 && timer.push({
-                                    enabled: timerStates[t].val != -1,
-                                    minute: parseInt(terms[2], 10),
-                                    hour: parseInt(terms[1], 10),
-                                    day: terms[0].split(''),
-                                    room: timerStates[t].room || [],
-                                    channels: timerStates[t].channels || []
-                                })
-                            }
-                            values2table('timer', timer, onChange);
-                        })
-                    })
-                });
-            });
-            onChange(false);
-        }
-
-        function save(callback) {
-            var obj = {};
-            $('.value').each(function () {
-                var $this = $(this);
-                if ($this.attr('type') === 'checkbox') {
-                    obj[$this.attr('id')] = $this.prop('checked');
-                } else {
-                    obj[$this.attr('id')] = $this.val();
-                }
-            });
-            var tokenLength = obj.token.replace(/\s/g, '').length;
-            if (tokenLength !== 32 && tokenLength !== 96) {
-                showMessage(_('Invalid token length. Expected 32 or 96 HEX chars.'));
-                return;
-            }
-
-            let newTimerArray = table2values('timer')
-            let timerList = {}
-            let timer
-            let name
-            for (let t in newTimerArray) {
-                timer = newTimerArray[t]
-                name = timer.day.join('') + '_' + "0".concat(timer.hour).slice(-2) + '_' + "0".concat(timer.minute)
-                    .slice(-2);
-                if (timerList[name])
-                    return showMessage(_('same starttime of 2 timer not possible'));
-                timerList[name] = timer
-            }
-            socket.emit('getForeignStates', namespace + "timer.*", function (err, timerStates) {
-                if (!err && timerStates) {
-
-                    socket.emit('getObjectView', 'system', 'state', {
-                        startkey: namespace + 'timer.',
-                        endkey: namespace + 'timer.\u9999'
-                    }, function (err, timerObjs) {
-                        if (!err && timerObjs) {
-                            for (let t in timerObjs.rows) {
-                                let timer = timerList[timerObjs.rows[t].id.split(".").pop()];
-                                if (timer) {
-
-                                    if (timer.channels && timer.channels.length) {
-                                        timerObjs.rows[t].value.native.channels = timer.channels
-                                    } else if (timerObjs.rows[t].value.native.channels) {
-                                        delete timerObjs.rows[t].value.native.channels
-                                    } else
-                                        continue
-                                    timerObjs.rows[t].value.native.nextProcessTime = 0
-                                    socket.emit('setObject', timerObjs.rows[t].id, timerObjs.rows[t]
-                                        .value);
-                                    socket.emit('setState', timerObjs.rows[t].id, {
-                                        ack: false
-                                    });
+
+                socket.emit('getObjectView', 'system', 'enum', {
+                    startkey: 'enum.rooms.',
+                    endkey: 'enum.rooms.' + '\u9999'
+                }, function (err, res) {
+                    if (!err && res) {
+                        let filter = namespace + 'timer.'
+                        for (var i in res.rows) {
+                            let room = res.rows[i].value;
+                            rooms[room._id] = { timer: [], del: [], add: [] }
+                            for (let t in room.common.members) {
+                                let id = room.common.members[t]
+                                let timerState = timerStates[id]
+                                if (timerState) {
+                                    if (!timerState.room)
+                                        timerState.room = []
+                                    timerState.room.push(room._id)
+                                    rooms[room._id].timer.push(id)
+                                } else if (id.indexOf(namespace) === 0) { // we use chance for housekeeping of zombie timer and rooms
+                                    if (id.indexOf('.timer.') === 0 || (id.indexOf('.multiRoomClean') === -1 && id.indexOf('.rooms.') > 0 && channelStr.indexOf(id.replace(/.+\.rooms\.([^.]+).*/, '$1')) === -1))
+                                        rooms[room._id].del.push(id)
                                 }
                             }
                         }
-
-                        let p
-                        for (let t in timerStates) {
-                            let timerState = timerStates[t];
-                            name = t.split(".").pop();
-                            timer = timerList[name];
-                            if (!timer) {
-                                socket.emit('delObject', t);
-                                for (let r in rooms) {
-                                    p = rooms[r].timer.indexOf(t)
-                                    if (p >= 0) {
-                                        rooms[r].del.push(t);
-                                        delete rooms[r].timer[p]
-                                    }
-                                }
-                            } else {
-                                if (!timer.enabled && timerState.val != -1)
-                                    socket.emit('setState', t, -1);
-                                for (let r in rooms) {
-                                    p = rooms[r].timer.indexOf(t)
-                                    if (p >= 0) {
-                                        if (timer.room.indexOf(r) == -1) {
-                                            rooms[r].del.push(t);
-                                            delete rooms[r].timer[p]
-                                        }
-                                    } else if (timer.room.indexOf(r) >= 0)
-                                        rooms[r].add.push(t);
-                                }
-                                delete timerList[name];
+                    }
+
+                    for (let t in timerStates) {
+                        let terms = t.split('.').pop().split('_')
+                        terms.length > 2 && timer.push({
+                            enabled: timerStates[t].val != -1,
+                            minute: parseInt(terms[2], 10),
+                            hour: parseInt(terms[1], 10),
+                            day: terms[0].split(''),
+                            room: timerStates[t].room || [],
+                            channels: timerStates[t].channels || []
+                        })
+                    }
+                    values2table('timer', timer, onChange);
+                })
+            })
+        });
+    });
+    onChange(false);
+}
+
+function save(callback) {
+    var obj = {};
+    $('.value').each(function () {
+        var $this = $(this);
+        if ($this.attr('type') === 'checkbox') {
+            obj[$this.attr('id')] = $this.prop('checked');
+        } else {
+            obj[$this.attr('id')] = $this.val();
+        }
+    });
+    var tokenLength = obj.token.replace(/\s/g, '').length;
+    if (tokenLength !== 32 && tokenLength !== 96) {
+        showMessage(_('Invalid token length. Expected 32 or 96 HEX chars.'));
+        return;
+    }
+
+    let newTimerArray = table2values('timer')
+    let timerList = {}
+    let timer
+    let name
+    for (let t in newTimerArray) {
+        timer = newTimerArray[t]
+        name = timer.day.join('') + '_' + "0".concat(timer.hour).slice(-2) + '_' + "0".concat(timer.minute).slice(-2);
+        if (timerList[name])
+            return showMessage(_('same starttime of 2 timer not possible'));
+        timerList[name] = timer
+    }
+    socket.emit('getForeignStates', namespace + "timer.*", function (err, timerStates) {
+        if (!err && timerStates) {
+
+            socket.emit('getObjectView', 'system', 'state', {
+                startkey: namespace + 'timer.',
+                endkey: namespace + 'timer.\u9999'
+            }, function (err, timerObjs) {
+                if (!err && timerObjs) {
+                    for (let t in timerObjs.rows) {
+                        let timer = timerList[timerObjs.rows[t].id.split(".").pop()];
+                        if (timer) {
+
+                            if (timer.channels && timer.channels.length) {
+                                timerObjs.rows[t].value.native.channels = timer.channels
+                            } else if (timerObjs.rows[t].value.native.channels) {
+                                delete timerObjs.rows[t].value.native.channels
+                            } else
+                                continue
+                            timerObjs.rows[t].value.native.nextProcessTime = 0
+                            socket.emit('setObject', timerObjs.rows[t].id, timerObjs.rows[t].value);
+                            socket.emit('setState', timerObjs.rows[t].id, { ack: false });
+                        }
+                    }
+                }
+
+                let p
+                for (let t in timerStates) {
+                    let timerState = timerStates[t];
+                    name = t.split(".").pop();
+                    timer = timerList[name];
+                    if (!timer) {
+                        socket.emit('delObject', t);
+                        for (let r in rooms) {
+                            p = rooms[r].timer.indexOf(t)
+                            if (p >= 0) {
+                                rooms[r].del.push(t);
+                                delete rooms[r].timer[p]
                             }
                         }
-
-                        for (let tn in timerList) {
-                            timer = timerList[tn]
-                            let stateId = namespace + "timer." + tn
-                            socket.emit('setObject', stateId, {
-                                type: 'state',
-                                common: {
-                                    name: tn,
-                                    type: 'number',
-                                    role: 'value',
-                                    read: true,
-                                    write: true,
-                                    min: -1,
-                                    max: 2,
-                                    desc: 'timer',
-                                    states: {
-                                        "1": _("enabled"),
-                                        "-1": _("disabled"),
-                                        "0": _("Skip Timer"),
-                                        "2": _("start now")
-                                    }
-                                },
-                                native: {
-                                    channels: timer.channels
+                    } else {
+                        if (!timer.enabled && timerState.val != -1)
+                            socket.emit('setState', t, -1);
+                        for (let r in rooms) {
+                            p = rooms[r].timer.indexOf(t)
+                            if (p >= 0) {
+                                if (timer.room.indexOf(r) == -1) {
+                                    rooms[r].del.push(t);
+                                    delete rooms[r].timer[p]
                                 }
-                            }, function (err, obj) {
-                                if (err) return showMessage(err, _('Error'), 'alert');
-                                socket.emit('setState', stateId, {
-                                    val: (timer.enabled ? '1' : -1),
-                                    ack: false
-                                });
-                            });
-                            for (let r in timer.room)
-                                rooms[timer.room[r]].add.push(stateId);
+                            } else if (timer.room.indexOf(r) >= 0)
+                                rooms[r].add.push(t);
                         }
-
-                        for (let r in rooms) {
-                            let room = rooms[r]
-                            if (room.add.length > 0 || room.del.length > 0) {
-                                socket.emit('getObject', r, function (err, obj) {
-                                    if (!err && obj) {
-                                        for (let t in room.del) {
-                                            p = obj.common.members.indexOf(room.del[t]);
-                                            if (p !== -1)
-                                                obj.common.members.splice(p, 1);
-                                        }
-                                        obj.common.members = obj.common.members.concat(room.add)
-                                        room.timer = room.timer.concat(room.add)
-                                        room.del = []
-                                        room.add = []
-                                        obj.from = 'system.adapter.' + namespace;
-                                        obj.user = 'system.user.admin';
-                                        obj.ts = Date.now();
-                                        socket.emit('setObject', obj._id, obj);
-                                    }
-                                })
+                        delete timerList[name];
+                    }
+                }
+
+                for (let tn in timerList) {
+                    timer = timerList[tn]
+                    let stateId = namespace + "timer." + tn
+                    socket.emit('setObject', stateId, {
+                        type: 'state',
+                        common: {
+                            name: tn,
+                            type: 'number',
+                            role: 'value',
+                            read: true,
+                            write: true,
+                            min: -1,
+                            max: 2,
+                            desc: 'timer',
+                            states: {
+                                "1": _("enabled"),
+                                "-1": _("disabled"),
+                                "0": _("Skip Timer"),
+                                "2": _("start now")
                             }
+                        },
+                        native: {
+                            channels: timer.channels
                         }
-
-
-                        callback(obj);
-                    })
+                    }, function (err, obj) {
+                        if (err) return showMessage(err, _('Error'), 'alert');
+                        socket.emit('setState', stateId, { val: (timer.enabled ? '1' : -1), ack: false });
+                    });
+                    for (let r in timer.room)
+                        rooms[timer.room[r]].add.push(stateId);
                 }
+
+                for (let r in rooms) {
+                    let room = rooms[r]
+                    if (room.add.length > 0 || room.del.length > 0) {
+                        socket.emit('getObject', r, function (err, obj) {
+                            if (!err && obj) {
+                                for (let t in room.del) {
+                                    p = obj.common.members.indexOf(room.del[t]);
+                                    if (p !== -1)
+                                        obj.common.members.splice(p, 1);
+                                }
+                                obj.common.members = obj.common.members.concat(room.add)
+                                room.timer = room.timer.concat(room.add)
+                                room.del = []
+                                room.add = []
+                                obj.from = 'system.adapter.' + namespace;
+                                obj.user = 'system.user.admin';
+                                obj.ts = Date.now();
+                                socket.emit('setObject', obj._id, obj);
+                            }
+                        })
+                    }
+                }
+
+
+                callback(obj);
             })
         }
+    })
+}
+
     </script>
 </head>
 
 <body>
-    <div class="m adapter-container">
+    <div class="m adapter-container"
+        style="background-image: url('S5.png'); background-repeat: no-repeat; background-position: 20px 110px;  background-size: 520px ;">
 
         <div class="row">
             <!-- Tabs navigation -->
@@ -464,61 +356,54 @@
                         <a href="#tab-main" class="translate" data-lang="Main">Options</a>
                     </li>
                     <li class="tab col s2">
-                        <a href="#tab-settings" class="translate" data-lang="Settings">Settings</a>
-                    </li>
-                    <li class="tab col s2">
-                        <a href="#tab-valetudo" class="translate" data-lang="Valetudo">Valetudo</a>
+                        <a href="#tab-valetudo" class="translate" data-lang="Valetudo">Devices</a>
                     </li>
                     <li class="tab col s2">
                         <a href="#tab-timer" class="translate" data-lang="Timer">Timer</a>
                     </li>
                 </ul>
             </div>
-
+        
 
             <div id="tab-main" class="col s12 page">
+
                 <div class="row">
-                    <div class="col s12 m2 l1">
-                        <img src="mihome-vacuum.png" class="logo">
-                    </div>
-                </div>
-                <div class="col s12">
-                    <h6 class="title translate" data-lang="Xiaomi cloud login">Cloud login</h6>
-                </div>
-                <div class="row">
-                    <div class="col s12 m4 l2 input-field">
-                        <input class="value" id="email" type="text" />
-                        <label class="translate" for="email">E-mail</label>
-                    </div>
-
-                    <div class="col s12 m3 l2 input-field">
-                        <input class="value" id="password" size="5" type="password" />
-                        <label class="translate" for="password">password</label>
-                    </div>
-
-                    <div class="input-field col s12 m4 l2 ">
-                        <select class="value " id="server" type="text">
-                            <option value="" disabled selected class="translate">server</option>
-                            <option value="cn">China</option>
-                            <option value="de">Germany</option>
-                        </select>
-                        <label class="translate" for="server">Server</label>
-                    </div>
-                    <div class="col s5 m3 l2">
-                        <a id="getDevices" class=" btn-small translate">get Devices<span></span></a>
-                    </div>
-                    <div class="col s2 ">
-                        <div class="loader seenot" id="loader1"> </div>
-                    </div>
-                </div>
-
-                <div class="divider"></div>
-                <div class="row">
-                    <div class="col s12 m5 l3 input-field">
-                        <input class="value" id="token" size="60" maxlength="96" type="text" />
-                        <label for="token" class="translate">Token</label>
-                    </div>
-<<<<<<< HEAD
+                    <div class="row">
+                        <div class="col s12 m2 l1">
+                            <img src="mihome-vacuum.png" class="logo">
+                        </div>
+                        <div class="col s12 m8 l10">
+                            <h6 class="translate">adapter for control of Xiaomi/Roborock vacuum cleaner</h6>
+                        </div>
+                    </div>
+                    <div class="divider"></div>
+                    <div class="row" style="background-color: #64b5f6;">
+                        <div class="col s12">
+                            <span class="translate">connection settings</span>
+                        </div>
+                    </div>
+                    <div class="row">
+                        <div class="col s12">
+                            <input class="value" id="token" size="60" maxlength="96" />
+                            <label for="token" class="translate">Token</label>
+                        </div>
+                    </div>
+                    <div class="row">
+                        <div class="col s12 m4 l2">
+                            <input class="value" id="ip" size="15" />
+                            <label class="translate" for="ip">IP address:</label>
+                        </div>
+
+                        <div class="col s12 m3 l1 offset-m1 offset-l1">
+                            <input class="value number" id="port" size="5" maxlength="5" type="number" />
+                            <label class="translate" for="port">Vacuum port:</label>
+                        </div>
+
+                        <div class="col s12 m3 l1 offset-m1 offset-l1">
+                            <input class="value number" id="ownPort" size="5" maxlength="5" type="number" />
+                            <label class="translate" for="ownPort">Own port:</label>
+                        </div>
+                    </div>
                     <div class="row">
                         <div class="col s12 m4 l2">
                             <input class="value" id="param_pingInterval" size="15" type="number" min="20000" />
@@ -528,53 +413,30 @@
                             <input class="value" id="pingInterval" size="15" type="number" min="10000" />
                             <label class="translate" for="pingInterval">get Status Intervall</label>
                         </div>
-=======
-                </div>
-                <div class="row">
-                    <div class="col s12 m4 l2 input-field">
-                        <input class="value" id="ip" size="15" type="text" />
-                        <label class="translate" for="ip">IP address:</label>
->>>>>>> 2f2a22db
-                    </div>
-
-                    <div class="col s12 m3 l1 offset-m1 offset-l1 input-field">
-                        <input class="value number" id="port" size="5" maxlength="5" type="number" />
-                        <label class="translate" for="port">Vacuum port:</label>
-                    </div>
-
-                    <div class="col s12 m3 l1 offset-m1 offset-l1 input-field">
-                        <input class="value number" id="ownPort" size="5" maxlength="5" type="number" />
-                        <label class="translate" for="ownPort">Own port:</label>
-                    </div>
-                </div>
-            </div>
-
-            <!-- Tabs Settings -->
-            <div id="tab-settings" class="col s12 page">
-                <div class="row">
-                    <div class="col s12 m4 l2 input-field">
-                        <input class="value" id="param_pingInterval" size="15" type="number" />
-                        <label class="translate" for="param_pingInterval">Request Intervall</label>
-                    </div>
-                </div>
-                <div class="divider"></div>
-                <div class="row">
-                    <div class="col s12 m6">
-                        <input class="value" id="enableAlexa" type="checkbox" />
-                        <span class="translate">add a state for Alexa</span>
-                    </div>
-                    <div class="col s12 m6">
-                        <input class="value" id="enableSelfCommands" type="checkbox" />
-                        <span class="translate">Send own commands</span>
-                    </div>
-                    <div class="col s4">
-                        <input class="value" id="enableResumeZone" type="checkbox"
-                            data-link="resume-paused-zonecleaning-with-start-button" />
-                        <span class="translate">Resume paused zonecleaning with start button</span>
-                    </div>
-                </div>
-
-
+                    </div>
+                    <div class="divider"></div>
+                    <div class="row" style="background-color: #64b5f6;">
+                        <div class="col s12">
+                            <span class="translate">additional settings</span>
+                        </div>
+
+                    </div>
+                    <div class="row">
+                        <div class="col s12 m6">
+                            <input class="value" id="enableAlexa" type="checkbox" />
+                            <span class="translate">add a state for Alexa</span>
+                        </div>
+                        <div class="col s12 m6">
+                            <input class="value" id="enableSelfCommands" type="checkbox" />
+                            <span class="translate">Send own commands</span>
+                        </div>
+                        <div class="col s4">
+                            <input class="value" id="enableResumeZone" type="checkbox"
+                                data-link="resume-paused-zonecleaning-with-start-button" />
+                            <span class="translate">Resume paused zonecleaning with start button</span>
+                        </div>
+                    </div>
+                </div>
             </div>
 
             <!-- Tabs Valetudo -->
@@ -600,15 +462,15 @@
                 </div>
                 <div class="row">
                     <div class="col s12 m4 l2">
-                        <input class="value colorFloor" id="valetudo_color_floor" size="15" />
+                        <input class="value colorFloor" id="valetudo_color_floor" size="15"/>
                         <label class="translate" for="valetudo_color_floor">Color floor:</label>
                     </div>
                     <div class="col s12 m4 l2">
-                        <input class="value colorWall" id="valetudo_color_wall" size="15" />
+                        <input class="value colorWall" id="valetudo_color_wall" size="15"/>
                         <label class="translate" for="valetudo_color_wall">Color wall:</label>
                     </div>
                     <div class="col s12 m4 l2">
-                        <input class="value colorPath" id="valetudo_color_path" size="15" />
+                        <input class="value colorPath" id="valetudo_color_path" size="15"/>
                         <label class="translate" for="valetudo_color_path">Color path:</label>
                     </div>
                 </div>
@@ -643,26 +505,23 @@
                     <div class="row">
                         <div class="col">
                             <a class="btn-floating waves-effect waves-light blue table-button-add"><i
-                                    class="material-icons translate">add</i></a>
-                        </div>
-                        <h6 class="col s11 translate">add timer and choose room channels directly and/or choose rooms,
-                            which finds assigned room channels</h6>
+                                class="material-icons translate">add</i></a>
+                        </div>
+                        <h6 class="col s11 translate">add timer and choose room channels directly and/or choose rooms, which finds assigned room channels</h6>
                     </div>
                     <div class="table-values-div">
                         <table class="table-values">
                             <thead>
                                 <tr>
-                                    <th data-name="enabled" data-type="checkbox" data-default="true" class="translate">
-                                        enabled</th>
+                                    <th data-name="enabled" data-type="checkbox" data-default="true" 
+                                        class="translate">enabled</th>
                                     <th data-name="day" data-type="select multiple" data-default=""
-                                        data-options="0/Sunday;1/Monday;2/Tuesday;3/Wednesday;4/Thursday;5/Friday;6/Saturday"
+                                        data-options="0/Sunday;1/Monday;2/Tuesday;3/Wednesday;4/Thursday;5/Friday;6/Saturday" 
                                         class="translate">day</th>
                                     <th data-name="hour" data-type="select" data-default="8"
                                         data-options="0/00;1/01;2/02;3/03;4/04;5/05;6/06;7/07;8/08;9/09;10;11;12;13;14;15;16;17;18;19;20;21;22;23"
                                         class="translate">hour</th>
-                                    <th data-name="minute" data-type="select"
-                                        data-options="0/00;5/05;10;15;20;25;30;35;40;45;50;55" class="translate">minute
-                                    </th>
+                                    <th data-name="minute" data-type="select" data-options="0/00;5/05;10;15;20;25;30;35;40;45;50;55" class="translate">minute</th>
                                     <th data-name="room" data-type="select multiple" class="translate">rooms</th>
                                     <th data-name="channels" data-type="select multiple" class="translate">channels</th>
                                     <th data-buttons="delete" style="width: 120px"></th>
@@ -676,6 +535,4 @@
         </div>
     </div>
 
-</body>
-
-</html>+</body>