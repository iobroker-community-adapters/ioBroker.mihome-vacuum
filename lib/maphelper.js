const request = require('request');
const zlib = require('zlib');
const RRMapParser = require('./RRMapParser');
//const mapCreator = require('./mapCreator');
// libs for Cloudmap
const TreeMap = require('treemap-js');
const crypto = require('crypto');
const RC4Crypt = require('./rc4');

//load if map is selected
let mapCreator = {
	load: function (callback) {
		try {
			mapCreator = require('./mapCreator');
			return true;
		} catch (error) {
			console.warn(error);
			return false;
		}
	}
};

let sSecurity = '';
let serviceToken = '';
let userId = '';
const mapUrlCache = [];
const useRC4 = true;		// could be later customizable, if needed

//helpermap just for dev
// let maptest = '["robomap%2F74476450%2F0"]';

class MapHelper {
	constructor(options, adapter) {
		if (typeof (adapter) === 'undefined') adapter = adapter_helper;

		let did;
		try {
			did = JSON.parse(adapter.config.devices).did;
		} catch (error) {
			//adapter.log.error(error)
		}
		this.adapter = adapter;
		this.ready = false;

		this.config = {
			username: adapter && adapter.config && adapter.config.email ? adapter.config.email : '',
			password: adapter && adapter.config && adapter.config.password ? adapter.config.password : '',
			deviceId: did ? did : '',
			clientId: Math.random().toString(36).replace(/[^a-z]+/g, '').substr(0, 6),
			server: adapter && adapter.config && adapter.config.server ? adapter.config.server : '-',
			valetudo: adapter && adapter.config && adapter.config.valetudo_enable ? adapter.config.valetudo_enable : false,
			mimap: adapter && adapter.config && adapter.config.enableMiMap ? adapter.config.enableMiMap : false,
			ip: adapter && adapter.config && adapter.config.ip ? adapter.config.ip : '',
			COLOR_OPTIONS: {
				'FLOORCOLOR': adapter.config.valetudo_color_floor,
				'WALLCOLOR': adapter.config.valetudo_color_wall,
				'PATHCOLOR': adapter.config.valetudo_color_path,
				'ROBOT': adapter.config.robot_select,
				'newmap': adapter && adapter.config && adapter.config.newmap ? adapter.config.newmap : false
			}
		};
		if (this.config.valetudo || this.config.mimap) {
			adapter.log.debug('load Map creator... ' + mapCreator.load());
		}

		//this.adapter.log.debug("Maphelper_config___" + JSON.stringify(this.config));
		//this.login();
	}

	getRawMapData(urlstring) {
		const self = this;
		let url;

		// micloud
		if ((typeof (urlstring) !== 'undefined') && self.config.mimap) {
			url = urlstring;
		}
		// Valetudo
		else {
			url = 'http://' + self.config.ip + '/api/map/latest';
		}

		const options = {
			url: url
		};

		const requestWithEncoding = function (options, callback) {
			const req = request.get(options);

			req.on('response', function (res) {
				const chunks = [];
				if (res.statusCode !== 200) {
					if (res.statusCode === 404 || res.statusCode === '404') callback('wrong server selected___' + JSON.stringify(res), null);
					else callback('no map found on server___' + JSON.stringify(res), null);
					return;
				}
				if (res.statusCode === 404 || res.statusCode === '404')
					self.adapter.log.debug('Mapresponse_ ' + JSON.stringify(res));
				res.on('data', function (chunk) {
					chunks.push(chunk);
				});

				res.on('end', function () {
					const buffer = Buffer.concat(chunks);

					try {
						if (buffer[0x00] === 0x1f && buffer[0x01] === 0x8b) { // gzipped data
							zlib.gunzip(buffer, function (err, decoded) {
								callback(err, RRMapParser.PARSEDATA(decoded));
							});
						} else {
							callback(null, JSON.parse(buffer));
						}
					} catch (e) {
						callback(e, null);
					}
				});
			});

			req.on('error', function (err) {
				callback(err);
			});
		};

		// Return new promise
		return new Promise(function (resolve, reject) {

			requestWithEncoding(options, function (err, data) {
				if (err) {
					reject(err);
				} else {
					//console.log(JSON.stringify(data));
					//let map = mapCreator.CanvasMap(data);
					resolve(data);
				}
			});
		});
	}

	getMapBase64(url) {

		return new Promise((resolve, reject) =>{
			if (!mapCreator.CanvasMap) {
				this.adapter.log.warn('CANVAS package not installed....please install Canvas package manually or disable Map in config see also https://github.com/iobroker-community-adapters/ioBroker.mihome-vacuum/blob/master/lib/canvaserror.md');
				reject('CanvasMap not loaded');
			}
			this.getRawMapData(url)
				.then(data => {
					try {
						//(self.adapter.log.debug(JSON.stringify(data));
						const map = mapCreator.CanvasMap(data, this.config.COLOR_OPTIONS, this.adapter);
						//console.log('<img src="' + map.toDataURL() + '" /style="width: auto ;height: 100%;">')
						resolve([map, data.image.segments.id, data.currently_cleaned_zones, data.goto_target]);
					} catch (e){
						reject(e);
					}
				})
				.catch(error => reject(error));
		});

	}

	login(username, password) {
		if (username === undefined) {
			username = this.config.username;
		} else {
			serviceToken = '';
		}

		if (password === undefined) {
			password = this.config.password;
		} else {
			serviceToken = '';
		}

		return new Promise((resolve, reject) => {
			if (serviceToken) {
				return resolve(true);
			}

			if (!username.trim() || !password.trim()) {
				this.adapter.log.error('Xiaomi Cloud: username or password missing.');
				return reject('Xiaomi Cloud username or password missing.');
			}

			this.adapter.log.debug('Xiaomi Cloud: Logging in');

			// Set the headers for the request
			const headers = {
				'Content-Type': 'application/x-www-form-urlencoded',
				'User-Agent': 'Android-7.1.1-1.0.0-ONEPLUS A3010-136-9D28921C354D7 APP/xiaomi.smarthome APPV/62830',
				'Cookie': 'sdkVersion=accountsdk-18.8.15; userId=' + username + '; deviceId=' + this.config.clientId
			};

			// Configure the request
			const options = {
				url: 'https://account.xiaomi.com/pass/serviceLogin?sid=xiaomiio&_json=true',
				method: 'GET',
				headers: headers,
				gzip: true
			};

			// Start the request
			request(options, (error, response, body) => {
				if (!error && response && response.statusCode === 200) {
					// Print out the response body
					this.adapter.log.debug('Login step1: ' + body);
					const jsonData = parseJson(body);

					if (!jsonData) {
						return reject('Failed to get sign variable');
					}

					headers.Cookie = 'sdkVersion=accountsdk-18.8.15; deviceId=' + this.config.clientId;

					const options = {
						url: 'https://account.xiaomi.com/pass/serviceLoginAuth2',
						method: 'POST',
						headers: headers,
						form: {
							'sid': 'xiaomiio',
							'hash': encodePassword(password),
							'callback': 'https://sts.api.io.mi.com/sts',
							'qs': '%3Fsid%3Dxiaomiio%26_json%3Dtrue',
							'user': username,
							'_sign': jsonData._sign,
							'_json': 'true'
						},
						gzip: true
					};

					//headers.length = postBody.length;
					request(options, (error, response, body) => {
						if (!error && response && response.statusCode === 200) {
							// Print out the response body
							this.adapter.log.debug('Login step2: ' + body);
							const jsonData = parseJson(body);

							if (jsonData.code) {
								reject('Login failed');
								return;
							}

							sSecurity = jsonData.ssecurity;
							userId = jsonData.userId;
							//cUserId = jsonData.cUserId;

							const j = request.jar();
							const options = {
								url: jsonData.location,
								method: 'GET',
								headers: headers,
								gzip: true,
								jar: j
							};

							request(options, (error, response, body) => {
								if (!error && response && response.statusCode === 200) {
									const cookies = j.getCookies('https://sts.api.io.mi.com/');

									this.adapter.log.debug('Login step3: ' + JSON.stringify(cookies));
									let found = false;
									cookies.forEach(cookie => {
										if (cookie.key === 'serviceToken') {
											serviceToken = cookie.value;
											found = true;
											//console.log(serviceToken);
											this.adapter.log.debug('Xiaomi Cloud: Login successful');
											this.ready = true;
											resolve(true);
										}
									});

									if (!found) {
										reject('Token cookie not found');
									}
								} else {
									if (error) {
										this.adapter.log.error('HTTP error when getting token cookie' + JSON.stringify(error));
									} else {
										this.adapter.log.error(`HTTP error when getting token cookie code: ${response.statusCode} json_:${JSON.stringify(response)}`);
									}
									reject('HTTP error when getting token cookie');
								}
							});
						} else {
							this.adapter.log.error('HTTP error when logging in' + JSON.stringify(error));
							reject('HTTP error when logging in');
						}
					});
				} else {
					this.adapter.log.error('HTTP error when getting _sign' + JSON.stringify(error));
					reject('HTTP error when getting _sign');
				}
			});
		});
	}

	updateMap(mapurl, dontRetry) {
		return new Promise((resolve, reject) => {
			// if mimap is selected
			if (this.config.mimap === true) {
				this.adapter.log.debug('update_Map Mimap enabled');
				if (dontRetry && serviceToken) {
					this.adapter.log.debug('dont retry');
					return reject('dont repeat');
				}
				const unixTime = Math.floor(Date.now() / 1000);
				if (!mapUrlCache[mapurl] || mapUrlCache[mapurl].expires < unixTime - 60) {
					this.adapter.log.debug('update_Map need new mapurl');
					this.getMapURL(mapurl)
						.then(result => {
							mapUrlCache[mapurl] = {
								expires: result.result.expires_time,
								url: result.result.url
							};

							this.adapter.log.debug('update_Map got new url:' + mapUrlCache[mapurl].url);
							this.adapter.log.debug('update_Map got new expires:' + mapUrlCache[mapurl].expires);
							this.adapter.log.debug('update_Map got new time:' + unixTime);
							this.getMapBase64(mapUrlCache[mapurl].url)
								.then(mapData => resolve(mapData))
								.catch(error => reject(error));
						})
						.catch(error => {
							//reject(error);
							this.adapter.log.warn('map error:' + error);
							if (!dontRetry) {
								this.login()
									.then(response => this.updateMap(mapurl, true))
									.catch(error => reject(error));
							}
						});
				} else {
					this.adapter.log.debug('update_Map use old mapurl');
					this.getMapBase64(mapUrlCache[mapurl].url)
						.then(mapData => resolve(mapData))
						.catch(error => reject(error));
				}
			} else if (this.config.valetudo === true) {
				this.getMapBase64()
					.then(mapData => resolve(mapData))
					.catch(error => reject(error));
			}
		});
	}

	getDeviceStatus(username, password, server) {
		const self = this;

		const obj = useRC4
			? '{"getVirtualModel":true,"getHuamiDevices":1,"get_split_device":false,"support_smart_home":true}'
			: '{"getVirtualModel":true,"getHuamiDevices":1}';
		return new Promise((resolve, reject) =>
			self.login(username, password)
				.then(resp => {
					let url;
					if (server === '-') {
						url = 'https://api.io.mi.com/app/home/device_list';
					} else {
						url = `https://${server}.api.io.mi.com/app/home/device_list`;
					}
					const headers = {
						'Content-Type': 'application/x-www-form-urlencoded',
						'x-xiaomi-protocal-flag-cli': 'PROTOCAL-HTTP2',
						'User-Agent': 'Android-7.1.1-1.0.0-ONEPLUS A3010-136-9D28921C354D7 APP/xiaomi.smarthome APPV/62830',
						'Cookie': `userId=${userId}; yetAnotherServiceToken=${serviceToken}; serviceToken=${serviceToken}; locale=de_DE; timezone=GMT%2B01%3A00; is_daylight=1; dst_offset=3600000; channel=MI_APP_STORE`,
					};

					if (useRC4){
						headers['MIOT-ENCRYPT-ALGORITHM'] =  'ENCRYPT-RC4';
						headers['Accept-Encoding'] = 'identity';
					}
					const params = [{
						key: 'data',
						//value: '{"dids":["117978555"]}'
						value: obj
					}];

					const signature = generateSignature('/home/device_list', params);

					const options = {
						url: url,
						method: 'POST',
						headers: headers,
						form: signature.body,
						gzip: !useRC4
					};

					self.adapter.log.debug('GET devices from:' + url);

					request(options, (error, response, body) => {
						if (!error && response && response.statusCode === 200) {
							const result = signature.rc4 ? signature.rc4.decode(body) : body;
							self.adapter.log.debug(result);
							const json = JSON.parse(result);
							if (json.message === 'ok') {
								return resolve(json.result.list);
							} else {
								return reject(json.message);
							}
							/*if(json.message == 'ok') {
							  resolve(json);
							}
							else {
							  serviceToken = '';
							  reject(json.message);
							}*/
						}
						self.adapter.log.info(JSON.stringify(response));
						self.adapter.log.error(JSON.stringify(error));
						serviceToken = '';
						reject('HTTP ERROR');
					});
				})
				.catch(error => reject(error)));
	}

	getMapURL(mapName) {
		return new Promise((resolve, reject) =>
			this.login()
				.then(resp => {
					let url;
					if (this.config.server === '-') {
						url = 'https://api.io.mi.com/app/home/getmapfileurl';
					} else {
						url = `https://${this.config.server}.api.io.mi.com/app/home/getmapfileurl`;
					}

					const headers = {
						'Content-Type': 'application/x-www-form-urlencoded',
						'x-xiaomi-protocal-flag-cli': 'PROTOCAL-HTTP2',
						'User-Agent': 'Android-7.1.1-1.0.0-ONEPLUS A3010-136-9D28921C354D7 APP/xiaomi.smarthome APPV/62830',
						'Cookie': `userId=${userId}; yetAnotherServiceToken=${serviceToken}; serviceToken=${serviceToken}; locale=de_DE; timezone=GMT%2B01%3A00; is_daylight=1; dst_offset=3600000; channel=MI_APP_STORE`,
					};

					if (useRC4){
						headers['MIOT-ENCRYPT-ALGORITHM'] =  'ENCRYPT-RC4';
						headers['Accept-Encoding'] = 'identity';
					}
					const params = [{
						key: 'data',
						value: `{"obj_name":"${mapName}"}`
					}];

					const signature = generateSignature('/home/getmapfileurl', params);

					const options = {
						url: url,
						method: 'POST',
						headers,
						form: signature.body,
						gzip: !useRC4
					};

					request(options, (error, response, body) => {
<<<<<<< HEAD
						if (!error && response && response.statusCode === 200) {
							const result = signature.rc4 ? signature.rc4.decode(response.body) : response.body;

=======
						if (!error && response.statusCode === 200) {
							const result = signature.rc4 ? signature.rc4.decode(response.body) : response.body;
>>>>>>> 673e772e
							try {
								const json = JSON.parse(result);

								if (json.message === 'ok') {
									resolve(json);
								} else {
									throw json.message;
								}
							} catch (err){
								this.adapter.log.error('Error when receiving map url: ' + result);
								serviceToken = '';
								reject(err);
							}
							return;
						}

						serviceToken = '';

						try {
							if (error) {
								reject(error);
								this.adapter.log.warn('Get Error when receiving map url: ' + error);
							} else {
								const result = signature.rc4 ? signature.rc4.decode(response.body) : response.body;
								const json = JSON.parse(result);
								this.adapter.log.warn(JSON.stringify(response));
								reject(json.message);
							}
						} catch (err) {
							reject(err);
						}
					});
				})
				.catch(error => reject(error)));
	}
}

// just for testing
//-----------------------------------
const adapter_helper = {
	log: {
		info: function (msg) {
			console.log('INFO: ' + msg);
		},
		error: function (msg) {
			console.log('ERROR: ' + msg);
		},
		debug: function (msg) {
			console.log('DEBUG: ' + msg);
		},
		warn: function (msg) {
			console.log('WARN: ' + msg);
		}
	},
	msg: {
		info: [],
		error: [],
		debug: [],
		warn: []
	}
};
//------------------------------------

function encodePassword(password) {
	return crypto.createHash('md5').update(password).digest('hex').toUpperCase();
}

function parseJson(data) {
	if (data.includes('&&&START&&&')) {
		return JSON.parse(data.replace('&&&START&&&', ''));
	} else {
		return false;
	}
}

function generateSignature(path, params) {
	//let nonce = crypto.randomBytes(16);
	//nonce.writeInt32LE(Date.now() / 60000);
	//nonce = nonce.toString('base64');

	const b = Buffer.from(crypto.randomBytes(8));
	const millis = Buffer.allocUnsafe(4);
	millis.writeUInt32BE(Math.round(Date.now() / 60000), 0);
	const nonce = Buffer.concat([b, millis]);

	const signed_nonce = crypto.createHash('sha256')
		.update(Buffer.concat([Buffer.from(sSecurity, 'base64'), nonce]))
		.digest();

	const signature = {};
	const body = {};

	if (useRC4) {
		signature.rc4 = new RC4Crypt(signed_nonce, 1024);
		/* params = [{
			'key': 'data',
			'value': '{"getVirtualModel":true,"getHuamiDevices":1,"get_split_device":false,"support_smart_home":true}';
		}] */
		params.forEach(element =>
			body[element.key] = element.value);
		if (!body.data)	body['data']= '';
		/* body = {
			data: '{"getVirtualModel":true,"getHuamiDevices":1,"get_split_device":false,"support_smart_home":true}'
		}*/
		body['rc4_hash__'] = generateEncSignature(path, body, signed_nonce);
		/* body = {
			data: 'IShRZk6Pq6BiYbsOWj8oRSjPkoQjSHIhqreVF9LyeSeGNnCwjKSu0/TkOoPsiOOPLJmoerfgABIYEeLDy5rC42Rix+EaS95ZL6UnLlrLZ01unoIjWKydxpbnA7nmo34='
			rc4_hash__: 'b2x/O1G7jrkuep4zWxdn789UmplkCm5k3rKXXg=='
		} */
		for (const key in body){
			body[key]= signature.rc4.encode(body[key]);
		}
		body['signature']= generateEncSignature(path, body, signed_nonce);
		body['ssecurity']= sSecurity;
		/* body: {
			data : 'IShRZk6Pq6BiYbsOWj8oRSjPkoQjSHIhqreVF9LyeSeGNnCwjKSu0/TkOoPsiOOPLJmoerfgABIYEeLDy5rC42Rix+EaS95ZL6UnLlrLZ01unoIjWKydxpbnA7nmo34='
			rc4_hash__ : 'b2x/O1G7jrkuep4zWxdn789UmplkCm5k3rKXXg=='
			signature : 'o6Z2kN7Hc7L5s/aShkclxIBUXQU='
			ssecurity :  '6tsc2PG3lf/da116v0jHng=='
			_nonce : 'xuW4jnH1B40BoXrf'
		}*/
	} else {
		const paramsTreeMap = new TreeMap();

		params.forEach(element =>
			paramsTreeMap.set(element.key, element.value));

		const paramsArray = Array();
		if (path != null) {
			paramsArray.push(path);
		}

		paramsArray.push(signed_nonce.toString('base64'));
		paramsArray.push(nonce.toString('base64'));

		if (paramsTreeMap.getLength() > 0) {
			paramsTreeMap.each((value, key) =>
				paramsArray.push(key + '=' + value));
		} else {
			paramsArray.push('data=');
		}

		const postData = paramsArray.join('&');

		body['signature'] = HashHmacSHA256(postData, signed_nonce.toString('base64'));

		paramsTreeMap.each((value, key) => body[key] = value);
	}

	body['_nonce'] = nonce.toString('base64');
	signature.body= body;
	return signature;
}



function generateEncSignature(path, payload, signed_nonce) {
	const paramsArray = Array();
	paramsArray.push('POST');
	if (path != null) {
		paramsArray.push(path);
	}
	for (const key in payload){
		paramsArray.push(key + '=' + payload[key]);
	}
	paramsArray.push(signed_nonce.toString('base64'));

	/*paramArray 1. call
(
    [0] => POST
    [1] => /home/device_list
    [2] => data={"getVirtualModel":true,"getHuamiDevices":1,"get_split_device":false,"support_smart_home":true}
    [3] => ADD83VgGuKnY10hfkjsdgfD43eeXeFg/+GdANJDAf7U=
)
paramArray 2.call
(
    [0] => POST
    [1] => /home/device_list
    [2] => data=IShRZk6Pq6BiYbsOWj8oRSjPkoQjSHIhq5hiF9LyeSeGNnCwjKSu0/TkOoPsi89fPLJmoZNS9ABIYEeLDy5rC42Rix+EaS95ZL6UoeprLZ01unoIjWKydxpbnA7nmo34=
    [3] => rc4_hash__=b2x/O1G7jrkuep4zWxdnFiDUmplkCm5k3rKXXg==
    [4] => ADD83VgGuKnY10hfkjsdgfD43eeXeF//+GdANJDAf7U=
)
*/
	const shasum = crypto.createHash('sha1');
	return shasum.update(paramsArray.join('&'),'utf8').digest('base64');
}

function HashHmacSHA256(data, secret) {
	const hmac = crypto.createHmac('sha256', Uint8Array.from(Buffer.from(secret, 'base64')));
	//passing the data to be hashed
	data = hmac.update(data);
	//Creating the hmac in the required format
	return data.digest('base64');
}

module.exports = MapHelper;<|MERGE_RESOLUTION|>--- conflicted
+++ resolved
@@ -454,15 +454,10 @@
 					};
 
 					request(options, (error, response, body) => {
-<<<<<<< HEAD
 						if (!error && response && response.statusCode === 200) {
 							const result = signature.rc4 ? signature.rc4.decode(response.body) : response.body;
 
-=======
-						if (!error && response.statusCode === 200) {
-							const result = signature.rc4 ? signature.rc4.decode(response.body) : response.body;
->>>>>>> 673e772e
-							try {
+              try {
 								const json = JSON.parse(result);
 
 								if (json.message === 'ok') {
