--- conflicted
+++ resolved
@@ -288,15 +288,12 @@
     Placeholder for the next version (at the beginning of the line):
     ### **WORK IN PROGRESS**
 -->
-<<<<<<< HEAD
 ### **WORK IN PROGRESS**
 * (deher) add Roborock S6 Pure model
 * (deher) add some Hints in readme
-=======
 ### 3.4.2 (2022-06-24)
 * (Apollon77) Update dependencies to allow better automatic rebuild
 
->>>>>>> 5ccc848e
 ### 3.4.1 (2022-05-31)
 * (deher) add missed Vacuum states
 * (deher) add dock state Waste water tank full
