![Logo](admin/mihome-vacuum.png)
# ioBroker mihome-vacuum adapter

[![Paypal Donation](https://img.shields.io/badge/paypal-donate%20|%20spenden-blue.svg)](https://www.paypal.com/paypalme/MeisterTR)

![Number of Installations](http://iobroker.live/badges/mihome-vacuum-installed.svg)
![Number of Installations](http://iobroker.live/badges/mihome-vacuum-stable.svg)
[![NPM version](http://img.shields.io/npm/v/iobroker.mihome-vacuum.svg)](https://www.npmjs.com/package/iobroker.mihome-vacuum)

![Test and Release](https://github.com/iobroker-community-adapters/iobroker.mihome-vacuum/workflows/Test%20and%20Release/badge.svg)
[![Translation status](https://weblate.iobroker.net/widgets/adapters/-/mihome-vacuum/svg-badge.svg)](https://weblate.iobroker.net/engage/adapters/?utm_source=widget)
[![Downloads](https://img.shields.io/npm/dm/iobroker.mihome-vacuum.svg)](https://www.npmjs.com/package/iobroker.mihome-vacuum)

[Deutsche beschreibung hier](README_de.md)

This adapter allows you to control the Xiaomi vacuum cleaner.

**This adapter uses Sentry libraries to automatically report exceptions and code errors to the developers.** For more details and for information how to disable the error reporting see [Sentry-Plugin Documentation](https://github.com/ioBroker/plugin-sentry#plugin-sentry)! Sentry reporting is used starting with js-controller 3.0.

## Content
 - [Known Errors](#known_errors)
    - [Error at installation (canvas)](#error_at_installation)
    - [HTTP error when getting token cookie{}](#http_error_when_getting_token_cookie{})
- [Setup](#configuration)
    - [Configure Adapter](#adapter-configuration)
        - [Control via Alexa](#control-over-alexa)
        - [Second robot](#second-robot)
    - [Configure Valetudo](#valetudo-config)
- [Functions](#functions)
    - [S50 Commands](#commands-of-the-s50)
    	- [Go To](#goto)
	- [zone Clean](#zoneclean)
    - [rooms](#rooms)
    - [timer](#timer)
    - [Own Commands](#send-your-own-commands)
    - [sendTo hook](#send-custom-commands-with-sendto)
- [widget](#widget)
- [bugs](#bugs)
- [Changelog](#changelog)

## Supported Devices and Features

Cleaner not supported? 
[Vote Here!](https://doodle.com/poll/8m8238ridkifua99?utm_source=poll&utm_medium=link)

| Device                | Basic Control             | history               | rooms               | map                 | 
|:------------------    |:-------------------:      |:-------------------:  |:-------------------:|:-------------------:|
| viomi.vacuum.v6       | :heavy_check_mark:        | :x:                   |:x:                  | :x:                 |
| viomi.vacuum.v7       | :heavy_check_mark:        | :x:                   |:x:                  | :x:                 |
| viomi.vacuum.v8       | :heavy_check_mark:        | :x:                   |:x:                  | :x:                 |
| rockrobo.vacuum.v1    | :heavy_check_mark:        | :heavy_check_mark:    |:x:                  |:heavy_check_mark:   |
| roborock.vacuum.s4    | :heavy_check_mark:        | :heavy_check_mark:    |:heavy_check_mark:   |:heavy_check_mark:   |
| roborock.vacuum.s5    | :heavy_check_mark:        | :heavy_check_mark:    |:heavy_check_mark:   |:heavy_check_mark:   |
| roborock.vacuum.s5e   | :heavy_check_mark:        | :heavy_check_mark:    |:heavy_check_mark:   |:heavy_check_mark:   |
| roborock.vacuum.m1s   | :heavy_check_mark:        | :heavy_check_mark:    |:heavy_check_mark:   |:heavy_check_mark:   |
| roborock.vacuum.a10   | :heavy_check_mark:        | :heavy_check_mark:    |:heavy_check_mark:   |:heavy_check_mark:   |
| roborock.vacuum.a15   | :heavy_check_mark:        | :heavy_check_mark:    |:heavy_check_mark:   |:heavy_check_mark:   |

## Known Errors
### Error at installation
if your installation runs in error. The canvas package could not be installed

``npm ERR! canvas@2.6.1 install: node-pre-gyp install --fallback-to-build
npm ERR! Exit status 1``

Please install canvas and the libs manually with:
``
sudo apt-get install build-essential libcairo2-dev libpango1.0-dev libjpeg-dev libgif-dev librsvg2-dev
``

switch into : `cd /opt/iobroker/node_modules/iobroker.mihome-vacuum` then `sudo npm install canvas --unsafe-perm=true`

###  HTTP error when getting token cookie{}
Sometimes you can't connect to the xiaomi cloud. 
Please open Browser, go to Mihome and login. Enter the code you received via mail. After that, the connection should work.

## Configuration
Currently, finding the token is the biggest problem.
One option to extract the token is using this utility: https://github.com/PiotrMachowski/Xiaomi-cloud-tokens-extractor

Otherwise please follow the instruction in the Link:

[Token tutorial](https://www.smarthomeassistent.de/token-auslesen-roborock-s6-roborock-s5-xiaomi-mi-robot-xiaowa/).

### Adapter Configuration
- For IP address, the IP address of the robot must be entered in the format `192.168.178.XX`
- The port of the robot is set to "54321" by default, this should not be changed
- Own port, should only be changed with second robot
- Query Interval The time in ms in which the robot's status values are retrieved (should not be <10000)

#### Control over Alexa
The special control state `clean_home` will be created for Alexa. 
It is a switch which starts at `true` the sucker and at `false` it goes home.
It becomes automatically a smart device in the cloud Adapter created 
with the name "vacuum cleaner", which can be changed in the cloud adapter.

#### Resume paused zone-cleaning with start button
With this option enabled, the Vacuum will resume the zone-cleaning when setting the "start" state to true if it was paused during a running zone-clean.
If this option is disabled, the vacuum will start a new "normal cleaning" when you send the start command, even if it was paused during a running zone-clean.

- Experimental: Using the checkbox "Send your own commands" objects are created, via which you can send and receive your own commands to the robot.

#### Second robot
If two robots are to be controlled via ioBroker, two instances must be created. The second robot must change its own port (default: 53421) so that both robots have different ports.

## Map Config
There are two ways to get the map. The first get the map from the cloud. Therefore, you have to log in and select the right robot from the list

Second way is the map from valetudo (only local connection). 
Therefore, you have to root and install valetudo to your device. 
You can use [Valetudo RE](https://github.com/rand256/valetudo) or normal [Valetudo](https://github.com/Hypfer/Valetudo).

![Config](admin/valetudo_conf.png)
- To use the map you have to select valetudo or original map in the config
- Request interval must be more than 1000 ms this is the intervall for update the html map
- Map intervall must be more than 5000 ms this intervall updates the png Map file (you can use this for Telegram or vis or anything else)
- Color there you can select the colors for the map example:
```
- #2211FF
- rbg(255,200,190)
- rgba(255,100,100,0.5) //for Transparent
- green
```
- Robots there you can select different robots or other vehicles for the map 

### Map Usage
The map is stored either as base64-raw or as PNG.

You can find the map image in the following data points:
- base64: `mihome-vacuum.0.cleanmap.map64`
- PNG: `mihome-vacuum.0.cleanmap.mapURL`

You can use both images as image source in the VIS you want. In HTML-style you can use the image in this way:

`<img src="mihome-vacuum.0.cleanmap.map64">`

With additional style-tags you can resize and/or format the map style.

To use the map in `jarvis` just use one of the data points as URL of the DisplayImage-Widget. 
There you can resize the image or the whole widget. In case of the responsive design of jarvis the Map will resize in case of the display size.

To display the map in `ioBroker VIS` you can use a normal html Widget e.g:

```
[{"tpl":"tplHtml","data":{"g_fixed":false,"g_visibility":false,"g_css_font_text":false,"g_css_background":false,"g_css_shadow_padding":false,"g_css_border":false,"g_gestures":false,"g_signals":false,"g_last_change":false,"visibility-cond":"==","visibility-val":1,"visibility-groups-action":"hide","refreshInterval":"0","signals-cond-0":"==","signals-val-0":true,"signals-icon-0":"/vis/signals/lowbattery.png","signals-icon-size-0":0,"signals-blink-0":false,"signals-horz-0":0,"signals-vert-0":0,"signals-hide-edit-0":false,"signals-cond-1":"==","signals-val-1":true,"signals-icon-1":"/vis/signals/lowbattery.png","signals-icon-size-1":0,"signals-blink-1":false,"signals-horz-1":0,"signals-vert-1":0,"signals-hide-edit-1":false,"signals-cond-2":"==","signals-val-2":true,"signals-icon-2":"/vis/signals/lowbattery.png","signals-icon-size-2":0,"signals-blink-2":false,"signals-horz-2":0,"signals-vert-2":0,"signals-hide-edit-2":false,"lc-type":"last-change","lc-is-interval":true,"lc-is-moment":false,"lc-format":"","lc-position-vert":"top","lc-position-horz":"right","lc-offset-vert":0,"lc-offset-horz":0,"lc-font-size":"12px","lc-font-family":"","lc-font-style":"","lc-bkg-color":"","lc-color":"","lc-border-width":"0","lc-border-style":"","lc-border-color":"","lc-border-radius":10,"lc-zindex":0,"html":"{mihome-vacuum.0.map.map64}"},"style":{"left":"0","top":"0","width":"100%","height":"100%"},"widgetSet":"basic"}]
```

The use of the base64-map is faster and will display the position of the robot nearby in realtime.

## Functions
### Commands of the S50 (second generation)
The card size is always 52000mm x 52000mm thus values from 0 to 51999mm are possible.
Unfortunately, the position and location of the card can not be queried, this can change from suction to suction. Used as a basis is always the last suction card, as well as in the app.
If the robot only picks up one area and always builds the map the same way, you can reliably send it to places or have the area vacuumed.

#### GoTo
In order to drive the vacuum cleaner to a point, the "goTo" object must be filled as follows:
```
xVal, yval
```
The values must satisfy the above scope and indicate the x and y coordinates on the map.

Example:
```
24,850.26500
```

#### Zone cleaning
To vacuum a zone, ZoneClean must be filled as follows:
```
[X1, y1, x2, x2, count]
```
Where x and y are the coordinates of the rectangular area and "count" the cleaning operations.
You can also let several areas suck at once:

```
[X1, y1, x2, x2, count], [x3, y3, x4, x4, count2]
```

Example:
```
[24117,26005,25767,27205,1], [24320,24693,25970,25843,1]
```

#### Rooms
newer vacuum cleaner with the latest Home App supports the definition of rooms, see 
[Video](https://www.youtube.com/watch?v=vEiUZzoXfPg)

Each room in the current map has an index, which is then assigned to the room from the app. From the robot we only get a mapping with room number and index. The adapter queries these rooms every time the adapter starts and creates a channel for each room, which then knows the current room index. The same happens manually with the button loadRooms. This channel can then be assigned to the ioBroker rooms. If the button roomClean is pressed, the index of the card is determined and sent to the robot, so that it can then vacuum this room. Before that the FAN power is set for single room suction. If you don't have the possibility to name the rooms in the app yet, there is also the possibility to create such a channel manually by specifying the map index. It is also possible to add zone coordinates instead of mapIndex.
If you want to clean several rooms spontaneously, you can do this via multiRoomClean by assigning the ioBroker rooms to this data point and then pressing the button.

#### Timer
As soon as the vacuum cleaner supports the room function (see above), it is also possible to create timers, which then trigger the corresponding room channels or determine their mapIndexes. 
The timer could trigger via rooms and/or room channels directly.
The timers themselves are created via the config area, but then become a data point. There, each timer can be activated/deactivated or skipped once. A direct start is also possible. The advantage of the ioBroker timers is that they can be displayed and used in the VIS and you can disconnect the robot from the internet, because the timers of the app are triggered from China.

### Send your own commands
NOTE: This function should only be used by experts, as the sucker might be damaged by wrong commands

The robot distinguishes between the commands in methods (methods) and parameters (params) which serve to specify the methods.
Under the object `mihome-vacuum.X.control.X_send_command` you can send your own commands to the robot.
The object structure must look as follows: method; [params]

Under the object `mihome-vacuum.X.control.X_get_response`, the response is entered by the robot after sending. 
If parameters were queried, they appear here in the JSON format. If only one command was sent, the robot responds only with "0".

The following methods and parameters are supported:

| method          | params                                                              | Description                                                                                            |
|-----------      |-------                                                              |-------------------                                                                                     |
| get_timer       |                                                                     | Returns the set timerSetting the suction times BSp. 12 o'clock 30 in 5 days                            |
| set_timer       | `[["TIME_IN_MS",["30 12 * * 1,2,3,4,5",["start_clean",""]]]]`       | Enable / disable timer                                                                                 |
| upd_timer       | `["1481997713308","on/off"]`                                        |                                                                                                        |
|                 |                                                                     | Rescues the times of the Do Not Disturb                                                                |
| get_dnd_timer   |                                                                     | Delete DND times                                                                                       |
| close_dnd_timer |                                                                     | DND Setting h, min, h, min                                                                             |
| set_dnd_timer   | `[22,0,8,0]`                                                        |                                                                                                        |
|                 |                                                                     |                                                                                                        |
| app_rc_start    |                                                                     | Start Remote Control                                                                                   |
| app_rc_end      |                                                                     | Finish Remote Control                                                                                  |
| app_rc_move     | `[{"seqnum":'0-1000',"velocity":VALUE1,"omega":VALUE2,"duration":VALUE3}]`| Move. Sequence number must be continuous, VALUE1 (speed) = -0.3-0.3, VALUE2 (rotation) = -3.1-3.1, VALUE3 (duration)


more methods and parameters you can find here ([Link](https://github.com/MeisterTR/XiaomiRobotVacuumProtocol)).

### Send custom commands with sendTo
You can also send those custom commands from other adapters with `sendTo`. Usage with `method_id` and `params` as defined above:
```
sendTo("mihome-vacuum.0", "sendCustomCommand", 
    {method: "method_id", params: [...] /* optional*/}, 
    function (response) { /* do something with the result */}
);
```
The `response` object has two properties: `error` and (if there was no error) `result`.

A couple of predefined commands can also be issued this way:
```
sendTo("mihome-vacuum.0", 
    commandName, 
    {param1: value1, param2: value2, ...}, 
    function (response) { /* do something with the result */}
);
```
The supported commands are:

| Description | `commandName` | Required params | Remarks |
|---|---|---|---|
| Start the cleaning process | `startVacuuming` | - none - |  |
| Stop the cleaning process | `stopVacuuming` | - none - |  |
| Pause the cleaning process | `pause` | - none - |  |
| Clear waiting jobs | `clearQueue` | - none - |  |
| Clean a small area around the robot | `cleanSpot` | - none - |  |
| Go back to the base | `charge` | - none - |  |
| Say "Hi, I'm over here!" | `findMe` | - none - |  |
| Check status of consumables (brush, etc.) | `getConsumableStatus` | - none - |  |
| Reset status of consumables (brush, etc.) | `resetConsumables` | `consumable` | String: filter_work_time, filter_element_work_time, sensor_dirty_time, main_brush_work_time, side_brush_work_time |
| Get a summary of all previous cleaning processes | `getCleaningSummary` | - none - |  |
| Get a detailed summary of a previous cleaning process | `getCleaningRecord` | `recordId` |  |
| Get a map | `getMap` | - none - | Unknown what to do with the result |
| Get the current status of the robot | `getStatus` | - none - |  |
| Retrieve the robot's serial number | `getSerialNumber` | - none - |  |
| Get detailed device information | `getDeviceDetails` | - none - |  |
| Retrieve the *do not disturb* timer | `getDNDTimer` | - none - |  |
| Set a new *do not disturb* timer | `setDNDTimer` | `startHour`, `startMinute`, `endHour`, `endMinute` |  |
| Delete the *do not disturb* timer | `deleteDNDTimer` | - none - |  |
| Retrieve the current fan speed | `getFanSpeed` | - none - |  |
| Set a new fan speed | `setFanSpeed` | `fanSpeed` | `fanSpeed` is a number between 1 and 100 |
| Start the remote control function | `startRemoteControl` | - none - |  |
| Issue a move command for remote control | `move` | `velocity`, `angularVelocity`, `duration`, `sequenceNumber` | Sequence number must be sequentially, Duration is in ms |
| End the remote control function | `stopRemoteControl` | - none - |  |
| clean room/rooms | `cleanRooms` | `rooms` | `rooms` is a comma separated String with enum.rooms.XXX |
| clean segment | `cleanSegments` | `rooms` | `rooms` is an Array with mapIndex or comma separated String with mapIndex |
| clean zone | `cleanZone` | `coordinates` | `coordinates` ist a String with coordinates and count, see [zoneClean](#zonecleaning) |

## Widget
![Widget](widgets/mihome-vacuum/img/previewControl.png)

## Bugs
- Occasional disconnections, however, this is not due to the adapter but mostly on its own networks
- Widget at the time without function

## Changelog
<<<<<<< HEAD

### __WORK IN PROGRESS__
* (Apollon77) Fix several potential crash cases reported by Sentry

=======
### 3.3.5 (2022-02-07)
* (Dirkhe) fixed some errors
* (lasthead0) fix cyrillic issue RC4 lib#
>>>>>>> 673e772e
### 3.3.3 (2022-01-20)
* (Dirkhe) fixed some errors
* (Dirkhe) add RC4

### 3.3.1 (2021-10-02)
* (MeisterTR) fix IOBROKER-MIHOME-VACUUM-Z
* (MeisterTR) fix some errors

### 3.3.0 (2021-10-01)
* (MeisterTR) fix no rooms for S5
* (MeisterTR) fix IOBROKER-MIHOME-VACUUM-4 DB closed
* (MeisterTR) fix connection error

### 3.2.2 (2021-07-16)
* (bluefox) the communication is corrected
* (bluefox) Added roles to be detected by type-detector

### 3.2.1 (2021-07-02)
* (Apollon77) Adjust several crash cases (IOBROKER-MIHOME-VACUUM-K, IOBROKER-MIHOME-VACUUM-J, IOBROKER-MIHOME-VACUUM-F, IOBROKER-MIHOME-VACUUM-7, IOBROKER-MIHOME-VACUUM-A, IOBROKER-MIHOME-VACUUM-4, IOBROKER-MIHOME-VACUUM-G, IOBROKER-MIHOME-VACUUM-C, IOBROKER-MIHOME-VACUUM-B, IOBROKER-MIHOME-VACUUM-Q, IOBROKER-MIHOME-VACUUM-M)

### 3.2.0 (02.06.2021)
* (MeisterTR) release candidate
* (MeisterTR) get consumable after reset

### 3.1.10 (23.05.2021)
* error fixed
* add sentry

### 3.1.6 (05.05.2021)
* minimize Disk write
* minimized Messages 
* changed warn Messages to debug
* extend Debuglog to find error for e2 vacuum
* added getStates when map is changed

### 3.1.5 (03.05.2021)
* try to fix the map error
* Map64 changed. now without img tags
* add Multimap support (get rooms and map when map is changed)
* select Multimaps
* fix error with zone coordinates
* add WiFi
* fix connection Problems
* fix Valetudo map
* add Mop state
* fix some objects

### 3.1.1 (18.4.2021)
 * Full rewrite
 * Fix map bug with multiple vacuums
 * fix performance Problems
 * better connection to vacuum
 * fix bug in ReloadMap button
 * Show Goto and Zone States ti find places
 * and many more...

### 2.2.5 (2021-04-02)
* added S7 Support
* bugfixes for S5 Max and others

### 2.2.4 (2020-09-15)
* (dirkhe) add config for send Pause Before Home

### 2.2.3 (2020-08-20)
* (dirkhe) room DP are not deleted, on map change

### 2.2.0 (2020-08-13)
* (MeisterTR) add test for Viomi and Dreame Api

### 2.1.1 (2020-07-10)
* (bluefox) Refactoring
* (bluefox) Support of compact mode added

### 2.0.10 (2020-07-05)
* try to start the cleaning 3 times, if robot not answers and some fixes

### 2.0.9 (2020-03-05)
* (dirkhe) add state info for room channels and change queue info from number to JSON

### 2.0.8 (2020-02-26)
* (dirkhe) decreased communication with robot

### 2.0.7 (2020-02-25)
* (dirkhe) add Resuming after pause for rooms

### 2.0.6 (2020-02-17)
* (MeisterTR) add rooms for s50 with map (cloud or Valetudo needed)

### 2.0.4 (2020-02-13)
* (MeisterTR) add cloud login to get token
* (MeisterTR) add cloud Map
* (MeisterTR) add new and old Map format
* (MeisterTR) rebuild config page

### 1.10.5 (2020-02-11)
* send Ping only if not connected, otherwise get_status
* set button states to true, if clicked
* move timer manager and room manager to own libs

### 1.10.4 (2020-02-06)
* (MeiserTR) add valetudo map support for gen3 and gen2 2XXX

### 1.10.1 (2020-01-20)
* (dirkhe) added zone as room handling
* (dirkhe) timer could room channels directly

### 1.10.0 (2020-01-17)
* (dirkhe) added room handling
* (dirkhe) added Timer 
* (dirkhe) changed feature handling

### 1.1.6 (2018-12-06)
* (JoJ123) Added fan speed for MOP (S50+).

### 1.1.5 (2018-09-02)
* (BuZZy1337) Added description for Status 16 and 17 (goTo and zone cleaning).
* (BuZZy1337) Added setting for automatic resume of paused zone cleaning.

### 1.1.4 (2018-08-24)
* (BuZZy1337) Added possibility to resume a paused zone clean (State: mihome-vacuum.X.control.resumeZoneClean)

### 1.1.3 (2018-07-11)
* (BuZZy1337) fixed zoneCleanup state not working (vacuum was only leaving the dock, saying "Finished ZoneCleanup", and returned immediately back to the dock)

### 1.1.2 (2018-07-05)
* (BuZZy1337) fixed detection of new Firmware / Second generation Vacuum

### 1.1.1 (2018-04-17)
* (MeisterTR) error caught , added states for new fw

### 1.1.0 (2018-04-10)
* (mswiege) Finished the widget

### 1.0.1 (2018-01-26)
* (MeisterTR) ready for admin3
* (MeisterTR) support SpotClean and voice level (v1)
* (MeisterTR) support second generation (S50)
* (MeisterTR) Speed up data requests

### 0.6.0 (2017-11-17)
* (MeisterTR) use 96 char token from Ios Backup
* (MeisterTR) faster connection on first use

### 0.5.9 (2017-11-03)
* (MeisterTR) fix communication error without i-net
* (AlCalzone) add selection of predefined power levels

### 0.5.7 (2017-08-17)
* (MeisterTR) compare system time and Robot time (fix no connection if system time is different)
* (MeisterTR) update values if robot start by cloud

### 0.5.6 (2017-07-23)
* (MeisterTR) add option for crate switch for Alexa control

### 0.5.5 (2017-06-30)
* (MeisterTR) add states, features, fix communication errors

### 0.3.2 (2017-06-07)
* (MeisterTR) fix no communication after softwareupdate(Vers. 3.3.9)

### 0.3.1 (2017-04-10)
* (MeisterTR) fix setting the fan power
* (bluefox) catch error if port is occupied

### 0.3.0 (2017-04-08)
* (MeisterTR) add more states

### 0.0.2 (2017-04-02)
* (steinwedel) implement better decoding of packets

### 0.0.1 (2017-01-16)
* (bluefox) initial commit

## License
The MIT License (MIT)

Copyright (c) 2017-2022 bluefox <dogafox@gmail.com>

Permission is hereby granted, free of charge, to any person obtaining a copy
of this software and associated documentation files (the "Software"), to deal
in the Software without restriction, including without limitation the rights
to use, copy, modify, merge, publish, distribute, sublicense, and/or sell
copies of the Software, and to permit persons to whom the Software is
furnished to do so, subject to the following conditions:

The above copyright notice and this permission notice shall be included in all
copies or substantial portions of the Software.

THE SOFTWARE IS PROVIDED "AS IS", WITHOUT WARRANTY OF ANY KIND, EXPRESS OR
IMPLIED, INCLUDING BUT NOT LIMITED TO THE WARRANTIES OF MERCHANTABILITY,
FITNESS FOR A PARTICULAR PURPOSE AND NONINFRINGEMENT. IN NO EVENT SHALL THE
AUTHORS OR COPYRIGHT HOLDERS BE LIABLE FOR ANY CLAIM, DAMAGES OR OTHER
LIABILITY, WHETHER IN AN ACTION OF CONTRACT, TORT OR OTHERWISE, ARISING FROM,
OUT OF OR IN CONNECTION WITH THE SOFTWARE OR THE USE OR OTHER DEALINGS IN THE
SOFTWARE.<|MERGE_RESOLUTION|>--- conflicted
+++ resolved
@@ -280,16 +280,14 @@
 - Widget at the time without function
 
 ## Changelog
-<<<<<<< HEAD
 
 ### __WORK IN PROGRESS__
 * (Apollon77) Fix several potential crash cases reported by Sentry
 
-=======
 ### 3.3.5 (2022-02-07)
 * (Dirkhe) fixed some errors
 * (lasthead0) fix cyrillic issue RC4 lib#
->>>>>>> 673e772e
+
 ### 3.3.3 (2022-01-20)
 * (Dirkhe) fixed some errors
 * (Dirkhe) add RC4
