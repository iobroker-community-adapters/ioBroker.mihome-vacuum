--- conflicted
+++ resolved
@@ -37,12 +37,7 @@
     "gulp": "^4.0.2",
     "mocha": "^8.2.1",
     "chai": "^4.2.0",
-<<<<<<< HEAD
-    "axios": "^0.21.0",
-    "@iobroker/testing": "^2.4.2"
-=======
-    "axios": "^0.21.1",
-    "@iobroker/testing": "^2.3.0"
->>>>>>> 64ddb083
+    "@iobroker/testing": "^2.4.2",
+    "axios": "^0.21.1"
   }
 }