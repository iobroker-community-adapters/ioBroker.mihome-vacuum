--- conflicted
+++ resolved
@@ -1,10 +1,7 @@
 {
   "name": "iobroker.mihome-vacuum",
-<<<<<<< HEAD
-  "version": "1.10.5",
-=======
+
   "version": "2.0.0",
->>>>>>> 2f2a22db
   "description": "Control your mihome vacuum cleaner with ioBroker",
   "keywords": [
     "ioBroker",
