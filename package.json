--- conflicted
+++ resolved
@@ -48,10 +48,8 @@
     },
     "dependencies": {
         "@iobroker/adapter-core": "^3.2.3",
-        "axios-cookiejar-support": "^6.0.4",
         "crypto-js": "^4.2.0",
         "qs": "^6.14.0",
-        "tough-cookie": "^5.1.2"
     },
     "devDependencies": {
         "@alcalzone/release-script": "^3.8.0",
@@ -68,10 +66,7 @@
         "@types/proxyquire": "^1.3.31",
         "@types/sinon": "^17.0.3",
         "@types/sinon-chai": "^4.0.0",
-<<<<<<< HEAD
-=======
         "axios": "^1.11.0",
->>>>>>> 6307cf88
         "chai": "^5.1.2",
         "chai-as-promised": "^8.0.1",
         "gulp": "^5.0.1",
