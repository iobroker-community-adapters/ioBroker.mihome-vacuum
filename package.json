{
  "name": "iobroker.mihome-vacuum",
  "version": "3.1.10",
  "description": "Control your mihome vacuum cleaner with ioBroker",
  "keywords": [
    "ioBroker",
    "mihome-vacuum"
  ],
  "homepage": "https://github.com/iobroker-community-adapters/ioBroker.mihome-vacuum",
  "bugs": {
    "url": "https://github.com/iobroker-community-adapters/ioBroker.mihome-vacuum/issues"
  },
  "license": "MIT",
  "author": {
    "name": "bluefox",
    "email": "dogafox@gmail.com"
  },
  "main": "main.js",
  "repository": {
    "type": "git",
    "url": "https://github.com/iobroker-community-adapters/ioBroker.mihome-vacuum"
  },
  "scripts": {
    "test:js": "mocha --config test/mocharc.custom.json \"{!(node_modules|test)/**/*.test.js,*.test.js,test/**/test!(PackageFiles|Startup).js}\"",
    "test:package": "mocha test/package --exit",
    "test:unit": "mocha test/unit --exit",
    "test:integration": "mocha test/integration --exit",
    "test": "npm run test:js && npm run test:package",
    "check": "tsc --noEmit -p tsconfig.check.json",
    "lint": "eslint"
  },
  "dependencies": {
    "@iobroker/adapter-core": "^2.5.0",
    "zlib": "^1.0.5",
    "canvas": "^2.8.0",
    "request": "^2.88.2",
    "treemap-js": "^1.2.1"
  },
  "devDependencies": {
    "@iobroker/testing": "^2.4.2",
    "@types/chai": "^4.2.18",
    "@types/chai-as-promised": "^7.1.4",
    "@types/gulp": "^4.0.8",
    "@types/mocha": "^8.2.0",
    "@types/node": "^15.6.0",
    "@types/proxyquire": "^1.3.28",
    "@types/sinon": "^10.0.1",
    "@types/sinon-chai": "^3.2.5",
    "axios": "^0.21.1",
    "chai": "^4.3.0",
    "chai-as-promised": "^7.1.1",
    "eslint": "^7.27.0",
    "gulp": "^4.0.2",
    "mocha": "^8.4.0",
    "proxyquire": "^2.1.3",
    "sinon": "^10.0.0",
<<<<<<< HEAD
    "sinon-chai": "^3.5.0",
    "typescript": "^4.3.2"
=======
    "sinon-chai": "^3.7.0",
    "typescript": "^4.2.4"
>>>>>>> 0cbbbf9a
  }
}<|MERGE_RESOLUTION|>--- conflicted
+++ resolved
@@ -54,12 +54,8 @@
     "mocha": "^8.4.0",
     "proxyquire": "^2.1.3",
     "sinon": "^10.0.0",
-<<<<<<< HEAD
-    "sinon-chai": "^3.5.0",
+
+    "sinon-chai": "^3.7.0",
     "typescript": "^4.3.2"
-=======
-    "sinon-chai": "^3.7.0",
-    "typescript": "^4.2.4"
->>>>>>> 0cbbbf9a
   }
 }